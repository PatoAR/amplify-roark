## AWS Roark
Front end webapp repository for Perkins News Service. Back-end in AWS Lambda fetches, processes and stores news articles in dynambodb. The articles are distributed to varios channels (whatsapp, telegram) and to this webapp via AppSync subscriptions or long-polling.

## ToDo's
- Modal while applying filters
- Frontpage
- Create interface to deliver different content  - publicity, financials, etc. fix on top, colors, etc.
- Modified display text

- Add email with custom domain
- Pay suscription

- Open AWS account on the name of Finu, transfer domain 



## CI/CD

# DEV - LOCAL
    - Font-end local instance: npm run dev
    - Back-end sandbox: npx amplify sandbox
        > deploys schema on changes on files in amplify/folder
        > updates local amplify_outputs.json
        ?> Run: npx ampx generate graphql-client-code --format graphql-codegen --out ./src/graphql/ 
            >> generates API.ts, and graphql files based on local schema and amplify_outputs.json
    - Howard feed not connected - will not feed news to backend

<<<<<<< HEAD
## Define clear strategy for switching from dev to main for deployment

=======
# DEV - AWS
    - Git commit / push to deploy changes to AWS
    - To use "npm run dev" frontend with "DEV AWS" backend (if previously working with sandbox):
        > Download new amplify_outputs.json 
        > Run: npx ampx generate graphql-client-code --format graphql-codegen --out ./src/graphql/ 
            >> generates API.ts, and graphql files based on local schema and amplify_outputs.json 
        - npx @aws-amplify/cli codegen 
            >> downloads schema from the server
            >> updates src/API.ts and graphql/files
>>>>>>> bd048e9f

# PROD - AWS
        Merge dev into main (will redeploy PROD?)


## CLI
https://docs.amplify.aws/react/reference/cli-commands/

<|MERGE_RESOLUTION|>--- conflicted
+++ resolved
@@ -25,10 +25,6 @@
             >> generates API.ts, and graphql files based on local schema and amplify_outputs.json
     - Howard feed not connected - will not feed news to backend
 
-<<<<<<< HEAD
-## Define clear strategy for switching from dev to main for deployment
-
-=======
 # DEV - AWS
     - Git commit / push to deploy changes to AWS
     - To use "npm run dev" frontend with "DEV AWS" backend (if previously working with sandbox):
@@ -38,12 +34,10 @@
         - npx @aws-amplify/cli codegen 
             >> downloads schema from the server
             >> updates src/API.ts and graphql/files
->>>>>>> bd048e9f
 
 # PROD - AWS
         Merge dev into main (will redeploy PROD?)
 
 
 ## CLI
-https://docs.amplify.aws/react/reference/cli-commands/
-
+https://docs.amplify.aws/react/reference/cli-commands/