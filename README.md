## AWS Roark
Front end webapp repository for Perkins News Service. Back-end in AWS Lambda fetches, processes and stores news articles in dynambodb. The articles are distributed to varios channels (whatsapp, telegram) and to this webapp via AppSync subscriptions or long-polling.

## ToDo's
- Apply for AWS grant - Fernando Errandosoro ITBA
- Open (MPago) business account for Finu - pay AWS, GEMINI.
- Open AWS account on the name of Finu, transfer domain 
- Legal disclaimers
- Implement subscription workflow. Use MPago account.

- Native IOS / Android App

## CI/CD

# DEV - LOCAL
    - Font-end local instance: npm run dev
    - Back-end sandbox: npx amplify sandbox
        > deploys schema on changes on files in amplify/folder
        > updates local amplify_outputs.json
        ?> Run: npx ampx generate graphql-client-code --format graphql-codegen --out ./src/graphql/ 
            >> generates API.ts, and graphql files based on local schema and amplify_outputs.json
    - Howard feed not connected - will not feed news to backend

# DEV - AWS
    - Git commit / push to deploy changes to AWS
    - To use "npm run dev" frontend with "DEV AWS" backend (if previously working with sandbox):
        > Download new amplify_outputs.json 
        > Run: npx ampx generate graphql-client-code --format graphql-codegen --out ./src/graphql/ 
            >> generates API.ts, and graphql files based on local schema and amplify_outputs.json 
        - npx @aws-amplify/cli codegen 
            >> downloads schema from the server
            >> updates src/API.ts and graphql/files

# PROD - AWS - merge dev into main
        git checkout main
        git merge appsync / dev
        git push origin main

<<<<<<< HEAD

## CLI
https://docs.amplify.aws/react/reference/cli-commands/
=======
## Tests
- Login / Logout
- Inactivity logout
- First time login instructions
- Referrals
- Access days left - dynamic getting close to cero on days
- Deleted emails
>>>>>>> 7334ed23
<|MERGE_RESOLUTION|>--- conflicted
+++ resolved
@@ -36,16 +36,13 @@
         git merge appsync / dev
         git push origin main
 
-<<<<<<< HEAD
-
 ## CLI
 https://docs.amplify.aws/react/reference/cli-commands/
-=======
+
 ## Tests
 - Login / Logout
 - Inactivity logout
 - First time login instructions
 - Referrals
 - Access days left - dynamic getting close to cero on days
-- Deleted emails
->>>>>>> 7334ed23
+- Deleted emails