--- conflicted
+++ resolved
@@ -34,11 +34,9 @@
             >> updates src/API.ts and graphql/files
 
 # PROD - AWS - merge dev into main
-<<<<<<< HEAD
-        git checkout main
-        git merge appsync (or dev in the future)
-        git commit -am
-        git push origin main
+        1. git checkout main
+        2. git merge appsync (or dev in the future)
+        3. git push origin main
 
 ## CLI
 https://docs.amplify.aws/react/reference/cli-commands/
@@ -49,9 +47,4 @@
 - First time login instructions
 - Referrals
 - Access days left - dynamic getting close to cero on days
-- Deleted emails
-=======
-        1. git checkout main
-        2. git merge appsync (or dev in the future)
-        3. git push origin main
->>>>>>> 05087687
+- Deleted emails